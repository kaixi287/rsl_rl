# Copyright (c) 2021-2025, ETH Zurich and NVIDIA CORPORATION
# All rights reserved.
#
# SPDX-License-Identifier: BSD-3-Clause

from __future__ import annotations

import torch
import torch.nn as nn
from torch.distributions import Normal

<<<<<<< HEAD
from rsl_rl.utils import resolve_nn_activation
=======
from rsl_rl.networks import MLP, EmpiricalNormalization
>>>>>>> cf71aa62


class ActorCritic(nn.Module):
    is_recurrent = False

    def __init__(
        self,
        obs,
        obs_groups,
        num_actions,
        actor_obs_normalization=False,
        critic_obs_normalization=False,
        actor_hidden_dims=[256, 256, 256],
        critic_hidden_dims=[256, 256, 256],
        activation="elu",
        init_noise_std=1.0,
        noise_std_type: str = "scalar",
        state_dependent_std=False,
        **kwargs,
    ):
        if kwargs:
            print(
                "ActorCritic.__init__ got unexpected arguments, which will be ignored: "
                + str([key for key in kwargs.keys()])
            )
        super().__init__()
<<<<<<< HEAD
        activation = resolve_nn_activation(activation)

        mlp_input_dim_a = num_actor_obs
        mlp_input_dim_c = num_critic_obs
        # Policy
        actor_layers = []
        actor_layers.append(nn.Linear(mlp_input_dim_a, actor_hidden_dims[0]))
        actor_layers.append(activation)
        for layer_index in range(len(actor_hidden_dims)):
            if layer_index == len(actor_hidden_dims) - 1:
                actor_layers.append(nn.Linear(actor_hidden_dims[layer_index], num_actions))
            else:
                actor_layers.append(nn.Linear(actor_hidden_dims[layer_index], actor_hidden_dims[layer_index + 1]))
                actor_layers.append(activation)
        self.actor = nn.Sequential(*actor_layers)

        # Value function
        critic_layers = []
        critic_layers.append(nn.Linear(mlp_input_dim_c, critic_hidden_dims[0]))
        critic_layers.append(activation)
        for layer_index in range(len(critic_hidden_dims)):
            if layer_index == len(critic_hidden_dims) - 1:
                critic_layers.append(nn.Linear(critic_hidden_dims[layer_index], 1))
            else:
                critic_layers.append(nn.Linear(critic_hidden_dims[layer_index], critic_hidden_dims[layer_index + 1]))
                critic_layers.append(activation)
        self.critic = nn.Sequential(*critic_layers)
=======
>>>>>>> cf71aa62

        # get the observation dimensions
        self.obs_groups = obs_groups
        num_actor_obs = 0
        for obs_group in obs_groups["policy"]:
            assert len(obs[obs_group].shape) == 2, "The ActorCritic module only supports 1D observations."
            num_actor_obs += obs[obs_group].shape[-1]
        num_critic_obs = 0
        for obs_group in obs_groups["critic"]:
            assert len(obs[obs_group].shape) == 2, "The ActorCritic module only supports 1D observations."
            num_critic_obs += obs[obs_group].shape[-1]

        self.state_dependent_std = state_dependent_std
        # actor
        if self.state_dependent_std:
            self.actor = MLP(num_actor_obs, [2, num_actions], actor_hidden_dims, activation)
        else:
            self.actor = MLP(num_actor_obs, num_actions, actor_hidden_dims, activation)
        # actor observation normalization
        self.actor_obs_normalization = actor_obs_normalization
        if actor_obs_normalization:
            self.actor_obs_normalizer = EmpiricalNormalization(num_actor_obs)
        else:
            self.actor_obs_normalizer = torch.nn.Identity()
        print(f"Actor MLP: {self.actor}")

        # critic
        self.critic = MLP(num_critic_obs, 1, critic_hidden_dims, activation)
        # critic observation normalization
        self.critic_obs_normalization = critic_obs_normalization
        if critic_obs_normalization:
            self.critic_obs_normalizer = EmpiricalNormalization(num_critic_obs)
        else:
            self.critic_obs_normalizer = torch.nn.Identity()
        print(f"Critic MLP: {self.critic}")

        # Action noise
        self.noise_std_type = noise_std_type
        if self.state_dependent_std:
            torch.nn.init.zeros_(self.actor[-2].weight[num_actions:])
            if self.noise_std_type == "scalar":
                torch.nn.init.constant_(self.actor[-2].bias[num_actions:], init_noise_std)
            elif self.noise_std_type == "log":
                torch.nn.init.constant_(
                    self.actor[-2].bias[num_actions:], torch.log(torch.tensor(init_noise_std + 1e-7))
                )
            else:
                raise ValueError(f"Unknown standard deviation type: {self.noise_std_type}. Should be 'scalar' or 'log'")
        else:
            if self.noise_std_type == "scalar":
                self.std = nn.Parameter(init_noise_std * torch.ones(num_actions))
            elif self.noise_std_type == "log":
                self.log_std = nn.Parameter(torch.log(init_noise_std * torch.ones(num_actions)))
            else:
                raise ValueError(f"Unknown standard deviation type: {self.noise_std_type}. Should be 'scalar' or 'log'")

        # Action distribution (populated in update_distribution)
        self.distribution = None
        # disable args validation for speedup
        Normal.set_default_validate_args(False)

    def reset(self, dones=None):
        pass

    def forward(self):
        raise NotImplementedError

    @property
    def action_mean(self):
        return self.distribution.mean

    @property
    def action_std(self):
        return self.distribution.stddev

    @property
    def entropy(self):
        return self.distribution.entropy().sum(dim=-1)

    def update_distribution(self, obs):
        if self.state_dependent_std:
            # compute mean and standard deviation
            mean_and_std = self.actor(obs)
            if self.noise_std_type == "scalar":
                mean, std = torch.unbind(mean_and_std, dim=-2)
            elif self.noise_std_type == "log":
                mean, log_std = torch.unbind(mean_and_std, dim=-2)
                std = torch.exp(log_std)
            else:
                raise ValueError(f"Unknown standard deviation type: {self.noise_std_type}. Should be 'scalar' or 'log'")
        else:
            # compute mean
            mean = self.actor(obs)
            # compute standard deviation
            if self.noise_std_type == "scalar":
                std = self.std.expand_as(mean)
            elif self.noise_std_type == "log":
                std = torch.exp(self.log_std).expand_as(mean)
            else:
                raise ValueError(f"Unknown standard deviation type: {self.noise_std_type}. Should be 'scalar' or 'log'")
        # create distribution
        self.distribution = Normal(mean, std)

    def act(self, obs, **kwargs):
        obs = self.get_actor_obs(obs)
        obs = self.actor_obs_normalizer(obs)
        self.update_distribution(obs)
        return self.distribution.sample()

    def act_inference(self, obs):
        obs = self.get_actor_obs(obs)
        obs = self.actor_obs_normalizer(obs)
        return self.actor(obs)

    def evaluate(self, obs, **kwargs):
        obs = self.get_critic_obs(obs)
        obs = self.critic_obs_normalizer(obs)
        return self.critic(obs)

    def get_actor_obs(self, obs):
        obs_list = []
        for obs_group in self.obs_groups["policy"]:
            obs_list.append(obs[obs_group])
        return torch.cat(obs_list, dim=-1)

    def get_critic_obs(self, obs):
        obs_list = []
        for obs_group in self.obs_groups["critic"]:
            obs_list.append(obs[obs_group])
        return torch.cat(obs_list, dim=-1)

    def get_actions_log_prob(self, actions):
        return self.distribution.log_prob(actions).sum(dim=-1)

<<<<<<< HEAD
    def act_inference(self, observations, **kwargs):
        actions_mean = self.actor(observations)
        return actions_mean

    def evaluate(self, critic_observations, **kwargs):
        value = self.critic(critic_observations)
        return value
=======
    def update_normalization(self, obs):
        if self.actor_obs_normalization:
            actor_obs = self.get_actor_obs(obs)
            self.actor_obs_normalizer.update(actor_obs)
        if self.critic_obs_normalization:
            critic_obs = self.get_critic_obs(obs)
            self.critic_obs_normalizer.update(critic_obs)

    def load_state_dict(self, state_dict, strict=True):
        """Load the parameters of the actor-critic model.

        Args:
            state_dict (dict): State dictionary of the model.
            strict (bool): Whether to strictly enforce that the keys in state_dict match the keys returned by this
                           module's state_dict() function.

        Returns:
            bool: Whether this training resumes a previous training. This flag is used by the `load()` function of
                  `OnPolicyRunner` to determine how to load further parameters (relevant for, e.g., distillation).
        """

        super().load_state_dict(state_dict, strict=strict)
        return True  # training resumes
>>>>>>> cf71aa62
<|MERGE_RESOLUTION|>--- conflicted
+++ resolved
@@ -9,11 +9,8 @@
 import torch.nn as nn
 from torch.distributions import Normal
 
-<<<<<<< HEAD
+from rsl_rl.networks import MLP, EmpiricalNormalization
 from rsl_rl.utils import resolve_nn_activation
-=======
-from rsl_rl.networks import MLP, EmpiricalNormalization
->>>>>>> cf71aa62
 
 
 class ActorCritic(nn.Module):
@@ -40,36 +37,7 @@
                 + str([key for key in kwargs.keys()])
             )
         super().__init__()
-<<<<<<< HEAD
         activation = resolve_nn_activation(activation)
-
-        mlp_input_dim_a = num_actor_obs
-        mlp_input_dim_c = num_critic_obs
-        # Policy
-        actor_layers = []
-        actor_layers.append(nn.Linear(mlp_input_dim_a, actor_hidden_dims[0]))
-        actor_layers.append(activation)
-        for layer_index in range(len(actor_hidden_dims)):
-            if layer_index == len(actor_hidden_dims) - 1:
-                actor_layers.append(nn.Linear(actor_hidden_dims[layer_index], num_actions))
-            else:
-                actor_layers.append(nn.Linear(actor_hidden_dims[layer_index], actor_hidden_dims[layer_index + 1]))
-                actor_layers.append(activation)
-        self.actor = nn.Sequential(*actor_layers)
-
-        # Value function
-        critic_layers = []
-        critic_layers.append(nn.Linear(mlp_input_dim_c, critic_hidden_dims[0]))
-        critic_layers.append(activation)
-        for layer_index in range(len(critic_hidden_dims)):
-            if layer_index == len(critic_hidden_dims) - 1:
-                critic_layers.append(nn.Linear(critic_hidden_dims[layer_index], 1))
-            else:
-                critic_layers.append(nn.Linear(critic_hidden_dims[layer_index], critic_hidden_dims[layer_index + 1]))
-                critic_layers.append(activation)
-        self.critic = nn.Sequential(*critic_layers)
-=======
->>>>>>> cf71aa62
 
         # get the observation dimensions
         self.obs_groups = obs_groups
@@ -204,15 +172,10 @@
     def get_actions_log_prob(self, actions):
         return self.distribution.log_prob(actions).sum(dim=-1)
 
-<<<<<<< HEAD
     def act_inference(self, observations, **kwargs):
         actions_mean = self.actor(observations)
         return actions_mean
 
-    def evaluate(self, critic_observations, **kwargs):
-        value = self.critic(critic_observations)
-        return value
-=======
     def update_normalization(self, obs):
         if self.actor_obs_normalization:
             actor_obs = self.get_actor_obs(obs)
@@ -235,5 +198,4 @@
         """
 
         super().load_state_dict(state_dict, strict=strict)
-        return True  # training resumes
->>>>>>> cf71aa62
+        return True  # training resumes