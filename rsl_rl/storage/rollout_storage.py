--- conflicted
+++ resolved
@@ -28,16 +28,6 @@
         def clear(self):
             self.__init__()
 
-<<<<<<< HEAD
-    def __init__(self, num_envs, num_transitions_per_env, obs_shape, privileged_obs_shape, actions_shape, actor_critic, device="cpu"):
-        # store inputs
-        self.device = device
-
-        self.num_transitions_per_env = num_transitions_per_env
-        self.num_envs = num_envs
-        self.obs_shape = obs_shape
-        self.privileged_obs_shape = privileged_obs_shape
-=======
     def __init__(
         self,
         training_type,
@@ -45,6 +35,7 @@
         num_transitions_per_env,
         obs,
         actions_shape,
+        actor_critic=None,
         device="cpu",
     ):
         # store inputs
@@ -52,15 +43,14 @@
         self.device = device
         self.num_transitions_per_env = num_transitions_per_env
         self.num_envs = num_envs
->>>>>>> cf71aa62
         self.actions_shape = actions_shape
-
         # Core
         self.observations = TensorDict(
             {key: torch.zeros(num_transitions_per_env, *value.shape, device=device) for key, value in obs.items()},
             batch_size=[num_transitions_per_env, num_envs],
             device=self.device,
         )
+        self.privileged_observations = None  # For symmetry augmentation
         self.rewards = torch.zeros(num_transitions_per_env, num_envs, 1, device=self.device)
         self.actions = torch.zeros(num_transitions_per_env, num_envs, *actions_shape, device=self.device)
         self.dones = torch.zeros(num_transitions_per_env, num_envs, 1, device=self.device).byte()
@@ -69,7 +59,15 @@
         if training_type == "distillation":
             self.privileged_actions = torch.zeros(num_transitions_per_env, num_envs, *actions_shape, device=self.device)
 
-<<<<<<< HEAD
+        # for reinforcement learning
+        if training_type == "rl":
+            self.values = torch.zeros(num_transitions_per_env, num_envs, 1, device=self.device)
+            self.actions_log_prob = torch.zeros(num_transitions_per_env, num_envs, 1, device=self.device)
+            self.mu = torch.zeros(num_transitions_per_env, num_envs, *actions_shape, device=self.device)
+            self.sigma = torch.zeros(num_transitions_per_env, num_envs, *actions_shape, device=self.device)
+            self.returns = torch.zeros(num_transitions_per_env, num_envs, 1, device=self.device)
+            self.advantages = torch.zeros(num_transitions_per_env, num_envs, 1, device=self.device)
+
         # For RNN networks
         self.saved_hidden_states_a = None
         self.saved_hidden_states_c = None
@@ -80,20 +78,6 @@
         
         # We need the actor critic to perform forward pass to obtain the augmented hidden states
         self.actor_critic = actor_critic
-=======
-        # for reinforcement learning
-        if training_type == "rl":
-            self.values = torch.zeros(num_transitions_per_env, num_envs, 1, device=self.device)
-            self.actions_log_prob = torch.zeros(num_transitions_per_env, num_envs, 1, device=self.device)
-            self.mu = torch.zeros(num_transitions_per_env, num_envs, *actions_shape, device=self.device)
-            self.sigma = torch.zeros(num_transitions_per_env, num_envs, *actions_shape, device=self.device)
-            self.returns = torch.zeros(num_transitions_per_env, num_envs, 1, device=self.device)
-            self.advantages = torch.zeros(num_transitions_per_env, num_envs, 1, device=self.device)
-
-        # For RNN networks
-        self.saved_hidden_states_a = None
-        self.saved_hidden_states_c = None
->>>>>>> cf71aa62
 
         # counter for the number of transitions stored
         self.step = 0
@@ -101,28 +85,13 @@
     def add_transitions(self, transition: Transition):
         # check if the transition is valid
         if self.step >= self.num_transitions_per_env:
-<<<<<<< HEAD
-            raise AssertionError("Rollout buffer overflow! You should call clear() before adding new transitions.")
-        
-=======
             raise OverflowError("Rollout buffer overflow! You should call clear() before adding new transitions.")
 
->>>>>>> cf71aa62
         # Core
         self.observations[self.step].copy_(transition.observations)
         self.actions[self.step].copy_(transition.actions)
         self.rewards[self.step].copy_(transition.rewards.view(-1, 1))
         self.dones[self.step].copy_(transition.dones.view(-1, 1))
-<<<<<<< HEAD
-        self.values[self.step].copy_(transition.values)
-        self.actions_log_prob[self.step].copy_(transition.actions_log_prob.view(-1, 1))
-        self.mu[self.step].copy_(transition.action_mean)
-        self.sigma[self.step].copy_(transition.action_sigma)
-        
-        # For RNN networks
-        self._save_hidden_states(transition.hidden_states)
-        
-=======
 
         # for distillation
         if self.training_type == "distillation":
@@ -137,8 +106,6 @@
 
         # For RNN networks
         self._save_hidden_states(transition.hidden_states)
-
->>>>>>> cf71aa62
         # increment the counter
         self.step += 1
 
@@ -183,8 +150,10 @@
 
         # Compute the advantages
         self.advantages = self.returns - self.values
-<<<<<<< HEAD
-        self.advantages = (self.advantages - self.advantages.mean()) / (self.advantages.std() + 1e-8)
+        # Normalize the advantages if flag is set
+        # This is to prevent double normalization (i.e. if per minibatch normalization is used)
+        if normalize_advantage:
+            self.advantages = (self.advantages - self.advantages.mean()) / (self.advantages.std() + 1e-8)
 
     def get_statistics(self):
         done = self.dones
@@ -232,12 +201,6 @@
         hidden_states_critic = [torch.cat((self.saved_hidden_states_c[i], hid_states_critic_batch[i][..., self.num_envs:, :]), dim=2) for i in range(len(self.saved_hidden_states_c))]
 
         return hidden_states_actor, hidden_states_critic
-=======
-        # Normalize the advantages if flag is set
-        # This is to prevent double normalization (i.e. if per minibatch normalization is used)
-        if normalize_advantage:
-            self.advantages = (self.advantages - self.advantages.mean()) / (self.advantages.std() + 1e-8)
->>>>>>> cf71aa62
 
     # for distillation
     def generator(self):
@@ -286,22 +249,17 @@
                 advantages_batch = advantages[batch_idx]
                 old_mu_batch = old_mu[batch_idx]
                 old_sigma_batch = old_sigma[batch_idx]
-<<<<<<< HEAD
-                
-                # Yield the mini-batch
-                yield obs_batch, critic_observations_batch, actions_batch, target_values_batch, advantages_batch, returns_batch, old_actions_log_prob_batch, old_mu_batch, old_sigma_batch, (
-=======
-
                 # yield the mini-batch
                 yield obs_batch, actions_batch, target_values_batch, advantages_batch, returns_batch, old_actions_log_prob_batch, old_mu_batch, old_sigma_batch, (
->>>>>>> cf71aa62
                     None,
                     None,
                 ), None
 
-<<<<<<< HEAD
     # for RNNs only
     def recurrent_mini_batch_generator(self, num_mini_batches, num_epochs=8, symmetry_cfg=None, last_critic_obs=None):
+        if self.training_type != "rl":
+            raise ValueError("This function is only available for reinforcement learning training.")
+            
         num_aug = 1
         if symmetry_cfg is not None and symmetry_cfg["use_data_augmentation"]:
             # original batch size
@@ -343,13 +301,6 @@
         
         original_batch_size = padded_obs_trajectories.shape[1] // num_aug
         dones = dones.squeeze(-1)
-=======
-    # for reinfrocement learning with recurrent networks
-    def recurrent_mini_batch_generator(self, num_mini_batches, num_epochs=8):
-        if self.training_type != "rl":
-            raise ValueError("This function is only available for reinforcement learning training.")
-        padded_obs_trajectories, trajectory_masks = split_and_pad_trajectories(self.observations, self.dones)
->>>>>>> cf71aa62
 
         mini_batch_size = self.num_envs // num_mini_batches
         for ep in range(num_epochs):
@@ -363,7 +314,6 @@
                 last_was_done[0] = True
                 trajectories_batch_size = torch.sum(last_was_done[:, start:stop])
                 last_traj = first_traj + trajectories_batch_size
-<<<<<<< HEAD
                 
                 # Concatenate the desired trajectory indices
                 traj_indices = torch.arange(first_traj, last_traj)
@@ -382,13 +332,6 @@
                     indices = torch.cat((indices, torch.arange(batch_start + start, batch_start + stop)))
 
                 actions_batch = actions[:, indices]
-                
-=======
-
-                masks_batch = trajectory_masks[:, first_traj:last_traj]
-                obs_batch = padded_obs_trajectories[:, first_traj:last_traj]
-                actions_batch = self.actions[:, start:stop]
->>>>>>> cf71aa62
                 old_mu_batch = self.mu[:, start:stop]
                 old_sigma_batch = self.sigma[:, start:stop]
                 
@@ -418,7 +361,7 @@
                 hid_a_batch = hid_a_batch[0] if len(hid_a_batch) == 1 else hid_a_batch
                 hid_c_batch = hid_c_batch[0] if len(hid_c_batch) == 1 else hid_c_batch
 
-                yield obs_batch, actions_batch, values_batch, advantages_batch, returns_batch, old_actions_log_prob_batch, old_mu_batch, old_sigma_batch, (
+                yield obs_batch, critic_obs_batch, actions_batch, values_batch, advantages_batch, returns_batch, old_actions_log_prob_batch, old_mu_batch, old_sigma_batch, (
                     hid_a_batch,
                     hid_c_batch,
                 ), masks_batch
