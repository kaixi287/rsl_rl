# Copyright (c) 2021-2025, ETH Zurich and NVIDIA CORPORATION
# All rights reserved.
#
# SPDX-License-Identifier: BSD-3-Clause

from __future__ import annotations

import os
import statistics
import time
import torch
import warnings
from collections import deque

import rsl_rl
from rsl_rl.algorithms import PPO
from rsl_rl.env import VecEnv
from rsl_rl.modules import ActorCritic, ActorCriticRecurrent, resolve_rnd_config, resolve_symmetry_config
from rsl_rl.utils import resolve_obs_groups, store_code_state


class OnPolicyRunner:
    """On-policy runner for training and evaluation of actor-critic methods."""

    def __init__(self, env: VecEnv, train_cfg: dict, log_dir: str | None = None, device="cpu"):
        self.cfg = train_cfg
        self.alg_cfg = train_cfg["algorithm"]
        self.policy_cfg = train_cfg["policy"]
        self.device = device
        self.env = env
<<<<<<< HEAD
        
        # resolve dimensions of observations
        obs, extras = self.env.get_observations()
        num_obs = obs.shape[1]
        if "critic" in extras["observations"]:
            num_critic_obs = extras["observations"]["critic"].shape[1]
        else:
            num_critic_obs = num_obs
        actor_critic_class = eval(self.policy_cfg.pop("class_name"))  # ActorCritic
        actor_critic: ActorCritic | ActorCriticRecurrent = actor_critic_class(
            num_obs, num_critic_obs, self.env.num_actions, **self.policy_cfg
        ).to(self.device)
        
        # if using symmetry then pass the environment config object
        if self.alg_cfg["symmetry_cfg"] is not None:
            # this is used by the symmetry function for handling different observation terms
            self.alg_cfg["symmetry_cfg"]["env"] = env
        
        # init algorithm
        alg_class = eval(self.alg_cfg.pop("class_name"))  # PPO
        self.alg: PPO = alg_class(actor_critic, device=self.device, **self.alg_cfg)
        
=======

        # check if multi-gpu is enabled
        self._configure_multi_gpu()

>>>>>>> cf71aa62
        # store training configuration
        self.num_steps_per_env = self.cfg["num_steps_per_env"]
        self.save_interval = self.cfg["save_interval"]

        # query observations from environment for algorithm construction
        obs = self.env.get_observations()
        default_sets = ["critic"]
        if "rnd_cfg" in self.alg_cfg and self.alg_cfg["rnd_cfg"] is not None:
            default_sets.append("rnd_state")
        self.cfg["obs_groups"] = resolve_obs_groups(obs, self.cfg["obs_groups"], default_sets)

        # create the algorithm
        self.alg = self._construct_algorithm(obs)

        # Decide whether to disable logging
        # We only log from the process with rank 0 (main process)
        self.disable_logs = self.is_distributed and self.gpu_global_rank != 0

        # Logging
        self.log_dir = log_dir
        self.writer = None
        self.tot_timesteps = 0
        self.tot_time = 0
        self.current_learning_iteration = 0
        self.git_status_repos = [rsl_rl.__file__]

    def learn(self, num_learning_iterations: int, init_at_random_ep_len: bool = False):  # noqa: C901
        # initialize writer
<<<<<<< HEAD
        if self.log_dir is not None and self.writer is None:
            # Launch either Tensorboard or Neptune & Tensorboard summary writer(s), default: Tensorboard.
            self.logger_type = self.cfg.get("logger", "tensorboard")
            self.logger_type = self.logger_type.lower()

            if self.logger_type == "neptune":
                from rsl_rl.utils.neptune_utils import NeptuneSummaryWriter

                self.writer = NeptuneSummaryWriter(log_dir=self.log_dir, flush_secs=10, cfg=self.cfg)
                self.writer.log_config(self.env.cfg, self.cfg, self.alg_cfg, self.policy_cfg)
            elif self.logger_type == "wandb":
                from rsl_rl.utils.wandb_utils import WandbSummaryWriter

                self.writer = WandbSummaryWriter(log_dir=self.log_dir, flush_secs=10, cfg=self.cfg)
                self.writer.log_config(self.env.cfg, self.cfg, self.alg_cfg, self.policy_cfg)
            elif self.logger_type == "tensorboard":
                self.writer = TensorboardSummaryWriter(log_dir=self.log_dir, flush_secs=10)
            else:
                raise ValueError("Logger type not found. Please choose 'neptune', 'wandb' or 'tensorboard'.")
=======
        self._prepare_logging_writer()
>>>>>>> cf71aa62

        # randomize initial episode lengths (for exploration)
        if init_at_random_ep_len:
            self.env.episode_length_buf = torch.randint_like(
                self.env.episode_length_buf, high=int(self.env.max_episode_length)
            )
<<<<<<< HEAD
            
        # start learning
        obs, extras = self.env.get_observations()
        critic_obs = extras["observations"].get("critic", obs)
        obs, critic_obs = obs.to(self.device), critic_obs.to(self.device)
=======

        # start learning
        obs = self.env.get_observations().to(self.device)
>>>>>>> cf71aa62
        self.train_mode()  # switch to train mode (for dropout for example)

        # Book keeping
        ep_infos = []
        rewbuffer = deque(maxlen=100)
        lenbuffer = deque(maxlen=100)
        cur_reward_sum = torch.zeros(self.env.num_envs, dtype=torch.float, device=self.device)
        cur_episode_length = torch.zeros(self.env.num_envs, dtype=torch.float, device=self.device)

        # create buffers for logging extrinsic and intrinsic rewards
        if self.alg.rnd:
            erewbuffer = deque(maxlen=100)
            irewbuffer = deque(maxlen=100)
            cur_ereward_sum = torch.zeros(self.env.num_envs, dtype=torch.float, device=self.device)
            cur_ireward_sum = torch.zeros(self.env.num_envs, dtype=torch.float, device=self.device)

        # Ensure all parameters are in-synced
        if self.is_distributed:
            print(f"Synchronizing parameters for rank {self.gpu_global_rank}...")
            self.alg.broadcast_parameters()

        # Start training
        start_iter = self.current_learning_iteration
        tot_iter = start_iter + num_learning_iterations
        for it in range(start_iter, tot_iter):
            start = time.time()
            # Rollout
            with torch.inference_mode():
                for _ in range(self.num_steps_per_env):
<<<<<<< HEAD
                    # Sample actions from policy
                    actions = self.alg.act(obs, critic_obs)
                    # Step environment
                    obs, rewards, dones, infos = self.env.step(actions)
                    # Normalize observations
                    obs = self.obs_normalizer(obs)
                    if "critic" in infos["observations"]:
                        critic_obs = self.critic_obs_normalizer(infos["observations"]["critic"])
                    else:
                        critic_obs = obs
                    # Move to device
                    obs, critic_obs, rewards, dones = (
                        obs.to(self.device),
                        critic_obs.to(self.device),
                        rewards.to(self.device),
                        dones.to(self.device),
                    )
                    # Process env step and store in buffer
                    self.alg.process_env_step(rewards, dones, infos)

                    if self.log_dir is not None:
                        # Book keeping
                        if "episode" in infos:
                            ep_infos.append(infos["episode"])
                        elif "log" in infos:
                            ep_infos.append(infos["log"])
                        cur_reward_sum += rewards
=======
                    # Sample actions
                    actions = self.alg.act(obs)
                    # Step the environment
                    obs, rewards, dones, extras = self.env.step(actions.to(self.env.device))
                    # Move to device
                    obs, rewards, dones = (obs.to(self.device), rewards.to(self.device), dones.to(self.device))
                    # process the step
                    self.alg.process_env_step(obs, rewards, dones, extras)
                    # Extract intrinsic rewards (only for logging)
                    intrinsic_rewards = self.alg.intrinsic_rewards if self.alg.rnd else None
                    # book keeping
                    if self.log_dir is not None:
                        if "episode" in extras:
                            ep_infos.append(extras["episode"])
                        elif "log" in extras:
                            ep_infos.append(extras["log"])
                        # Update rewards
                        if self.alg.rnd:
                            cur_ereward_sum += rewards
                            cur_ireward_sum += intrinsic_rewards  # type: ignore
                            cur_reward_sum += rewards + intrinsic_rewards
                        else:
                            cur_reward_sum += rewards
                        # Update episode length
>>>>>>> cf71aa62
                        cur_episode_length += 1
                        # Clear data for completed episodes
                        # -- common
                        new_ids = (dones > 0).nonzero(as_tuple=False)
                        rewbuffer.extend(cur_reward_sum[new_ids][:, 0].cpu().numpy().tolist())
                        lenbuffer.extend(cur_episode_length[new_ids][:, 0].cpu().numpy().tolist())
                        cur_reward_sum[new_ids] = 0
                        cur_episode_length[new_ids] = 0
                        # -- intrinsic and extrinsic rewards
                        if self.alg.rnd:
                            erewbuffer.extend(cur_ereward_sum[new_ids][:, 0].cpu().numpy().tolist())
                            irewbuffer.extend(cur_ireward_sum[new_ids][:, 0].cpu().numpy().tolist())
                            cur_ereward_sum[new_ids] = 0
                            cur_ireward_sum[new_ids] = 0

                stop = time.time()
                collection_time = stop - start
                start = stop

<<<<<<< HEAD
            # Update policy
            # Note: we keep arguments here since locals() loads them
            mean_value_loss, mean_surrogate_loss, mean_entropy, mean_symmetry_loss = self.alg.update()
            stop = time.time()
            learn_time = stop - start
            self.current_learning_iteration = it
            # Log info
            if self.log_dir is not None:
                self.log(locals())
            # Save model
            if it % self.save_interval == 0:
                self.save(os.path.join(self.log_dir, f"model_{it}.pt"))
            # Clear episode infos
            ep_infos.clear()
            # Save code state
            if it == start_iter:
=======
                # compute returns
                self.alg.compute_returns(obs)

            # update policy
            loss_dict = self.alg.update()

            stop = time.time()
            learn_time = stop - start
            self.current_learning_iteration = it
            # log info
            if self.log_dir is not None and not self.disable_logs:
                # Log information
                self.log(locals())
                # Save model
                if it % self.save_interval == 0:
                    self.save(os.path.join(self.log_dir, f"model_{it}.pt"))

            # Clear episode infos
            ep_infos.clear()
            # Save code state
            if it == start_iter and not self.disable_logs:
>>>>>>> cf71aa62
                # obtain all the diff files
                git_file_paths = store_code_state(self.log_dir, self.git_status_repos)
                # if possible store them to wandb
                if self.logger_type in ["wandb", "neptune"] and git_file_paths:
                    for path in git_file_paths:
                        self.writer.save_file(path)

        # Save the final model after training
        if self.log_dir is not None and not self.disable_logs:
            self.save(os.path.join(self.log_dir, f"model_{self.current_learning_iteration}.pt"))

    def log(self, locs: dict, width: int = 80, pad: int = 35):
        # Compute the collection size
        collection_size = self.num_steps_per_env * self.env.num_envs * self.gpu_world_size
        # Update total time-steps and time
        self.tot_timesteps += collection_size
        self.tot_time += locs["collection_time"] + locs["learn_time"]
        iteration_time = locs["collection_time"] + locs["learn_time"]

        # -- Episode info
        ep_string = ""
        if locs["ep_infos"]:
            for key in locs["ep_infos"][0]:
                infotensor = torch.tensor([], device=self.device)
                for ep_info in locs["ep_infos"]:
                    # handle scalar and zero dimensional tensor infos
                    if key not in ep_info:
                        continue
                    if not isinstance(ep_info[key], torch.Tensor):
                        ep_info[key] = torch.Tensor([ep_info[key]])
                    if len(ep_info[key].shape) == 0:
                        ep_info[key] = ep_info[key].unsqueeze(0)
                    infotensor = torch.cat((infotensor, ep_info[key].to(self.device)))
                value = torch.mean(infotensor)
                # log to logger and terminal
                if "/" in key:
                    self.writer.add_scalar(key, value, locs["it"])
                    ep_string += f"""{f'{key}:':>{pad}} {value:.4f}\n"""
                else:
                    self.writer.add_scalar("Episode/" + key, value, locs["it"])
                    ep_string += f"""{f'Mean episode {key}:':>{pad}} {value:.4f}\n"""

<<<<<<< HEAD
        # -- Losses
        self.writer.add_scalar("Loss/value_function", locs["mean_value_loss"], locs["it"])
        self.writer.add_scalar("Loss/surrogate", locs["mean_surrogate_loss"], locs["it"])
        self.writer.add_scalar("Loss/entropy", locs["mean_entropy"], locs["it"])
        self.writer.add_scalar("Loss/learning_rate", self.alg.learning_rate, locs["it"])
        # -- For symmetry
        if self.alg.use_symmetry:
            self.writer.add_scalar("Loss/symmetry", locs["mean_symmetry_loss"], locs["it"])
        
        # -- Policy
        self.writer.add_scalar("Policy/mean_noise_std", mean_std.item(), locs["it"])
        
=======
        mean_std = self.alg.policy.action_std.mean()
        fps = int(collection_size / (locs["collection_time"] + locs["learn_time"]))

        # -- Losses
        for key, value in locs["loss_dict"].items():
            self.writer.add_scalar(f"Loss/{key}", value, locs["it"])
        self.writer.add_scalar("Loss/learning_rate", self.alg.learning_rate, locs["it"])

        # -- Policy
        self.writer.add_scalar("Policy/mean_noise_std", mean_std.item(), locs["it"])

>>>>>>> cf71aa62
        # -- Performance
        self.writer.add_scalar("Perf/total_fps", fps, locs["it"])
        self.writer.add_scalar("Perf/collection time", locs["collection_time"], locs["it"])
        self.writer.add_scalar("Perf/learning_time", locs["learn_time"], locs["it"])
<<<<<<< HEAD
        
        # -- Training
        if len(locs["rewbuffer"]) > 0:
=======

        # -- Training
        if len(locs["rewbuffer"]) > 0:
            # separate logging for intrinsic and extrinsic rewards
            if hasattr(self.alg, "rnd") and self.alg.rnd:
                self.writer.add_scalar("Rnd/mean_extrinsic_reward", statistics.mean(locs["erewbuffer"]), locs["it"])
                self.writer.add_scalar("Rnd/mean_intrinsic_reward", statistics.mean(locs["irewbuffer"]), locs["it"])
                self.writer.add_scalar("Rnd/weight", self.alg.rnd.weight, locs["it"])
>>>>>>> cf71aa62
            # everything else
            self.writer.add_scalar("Train/mean_reward", statistics.mean(locs["rewbuffer"]), locs["it"])
            self.writer.add_scalar("Train/mean_episode_length", statistics.mean(locs["lenbuffer"]), locs["it"])
            if self.logger_type != "wandb":  # wandb does not support non-integer x-axis logging
                self.writer.add_scalar("Train/mean_reward/time", statistics.mean(locs["rewbuffer"]), self.tot_time)
                self.writer.add_scalar(
                    "Train/mean_episode_length/time", statistics.mean(locs["lenbuffer"]), self.tot_time
                )

        str = f" \033[1m Learning iteration {locs['it']}/{locs['tot_iter']} \033[0m "

        if len(locs["rewbuffer"]) > 0:
            log_string = (
                f"""{'#' * width}\n"""
                f"""{str.center(width, ' ')}\n\n"""
                f"""{'Computation:':>{pad}} {fps:.0f} steps/s (collection: {locs[
                    'collection_time']:.3f}s, learning {locs['learn_time']:.3f}s)\n"""
                f"""{'Mean action noise std:':>{pad}} {mean_std.item():.2f}\n"""
<<<<<<< HEAD
                f"""{'Mean reward:':>{pad}} {statistics.mean(locs['rewbuffer']):.2f}\n"""
            )
            # -- For symmetry
            if self.alg.use_symmetry:
                log_string += f"""{'Symmetry loss:':>{pad}} {locs['mean_symmetry_loss']:.4f}\n"""
            log_string += f"""{'Mean episode length:':>{pad}} {statistics.mean(locs['lenbuffer']):.2f}\n"""
            #   f"""{'Mean reward/step:':>{pad}} {locs['mean_reward']:.2f}\n"""
            #   f"""{'Mean episode length/episode:':>{pad}} {locs['mean_trajectory_length']:.2f}\n""")
=======
            )
            # -- Losses
            for key, value in locs["loss_dict"].items():
                log_string += f"""{f'Mean {key} loss:':>{pad}} {value:.4f}\n"""
            # -- Rewards
            if hasattr(self.alg, "rnd") and self.alg.rnd:
                log_string += (
                    f"""{'Mean extrinsic reward:':>{pad}} {statistics.mean(locs['erewbuffer']):.2f}\n"""
                    f"""{'Mean intrinsic reward:':>{pad}} {statistics.mean(locs['irewbuffer']):.2f}\n"""
                )
            log_string += f"""{'Mean reward:':>{pad}} {statistics.mean(locs['rewbuffer']):.2f}\n"""
            # -- episode info
            log_string += f"""{'Mean episode length:':>{pad}} {statistics.mean(locs['lenbuffer']):.2f}\n"""
>>>>>>> cf71aa62
        else:
            log_string = (
                f"""{'#' * width}\n"""
                f"""{str.center(width, ' ')}\n\n"""
                f"""{'Computation:':>{pad}} {fps:.0f} steps/s (collection: {locs[
                    'collection_time']:.3f}s, learning {locs['learn_time']:.3f}s)\n"""
                f"""{'Mean action noise std:':>{pad}} {mean_std.item():.2f}\n"""
            )
<<<<<<< HEAD
            if self.alg.use_symmetry:
                log_string += f"""{'Symmetry loss:':>{pad}} {locs['mean_symmetry_loss']:.4f}\n"""
            #   f"""{'Mean reward/step:':>{pad}} {locs['mean_reward']:.2f}\n"""
            #   f"""{'Mean episode length/episode:':>{pad}} {locs['mean_trajectory_length']:.2f}\n""")
=======
            for key, value in locs["loss_dict"].items():
                log_string += f"""{f'{key}:':>{pad}} {value:.4f}\n"""
>>>>>>> cf71aa62

        log_string += ep_string
        log_string += (
            f"""{'-' * width}\n"""
            f"""{'Total timesteps:':>{pad}} {self.tot_timesteps}\n"""
            f"""{'Iteration time:':>{pad}} {iteration_time:.2f}s\n"""
            f"""{'Time elapsed:':>{pad}} {time.strftime("%H:%M:%S", time.gmtime(self.tot_time))}\n"""
            f"""{'ETA:':>{pad}} {time.strftime(
                "%H:%M:%S",
                time.gmtime(
                    self.tot_time / (locs['it'] - locs['start_iter'] + 1)
                    * (locs['start_iter'] + locs['num_learning_iterations'] - locs['it'])
                )
            )}\n"""
        )
        print(log_string)

<<<<<<< HEAD
    def save(self, path, infos=None):
        # -- Save PPO model
=======
    def save(self, path: str, infos=None):
        # -- Save model
>>>>>>> cf71aa62
        saved_dict = {
            "model_state_dict": self.alg.policy.state_dict(),
            "optimizer_state_dict": self.alg.optimizer.state_dict(),
            "iter": self.current_learning_iteration,
            "infos": infos,
        }
<<<<<<< HEAD
        # -- Save observation normalizer if used
        if self.empirical_normalization:
            saved_dict["obs_norm_state_dict"] = self.obs_normalizer.state_dict()
            saved_dict["critic_obs_norm_state_dict"] = self.critic_obs_normalizer.state_dict()
=======
        # -- Save RND model if used
        if hasattr(self.alg, "rnd") and self.alg.rnd:
            saved_dict["rnd_state_dict"] = self.alg.rnd.state_dict()
            saved_dict["rnd_optimizer_state_dict"] = self.alg.rnd_optimizer.state_dict()
>>>>>>> cf71aa62
        torch.save(saved_dict, path)

        # upload model to external logging service
        if self.logger_type in ["neptune", "wandb"] and not self.disable_logs:
            self.writer.save_model(path, self.current_learning_iteration)

<<<<<<< HEAD
    def load(self, path, load_optimizer=True):
        loaded_dict = torch.load(path)
        # -- Load PPO model
        self.alg.actor_critic.load_state_dict(loaded_dict["model_state_dict"])
        # -- Load observation normalizer if used
        if self.empirical_normalization:
            self.obs_normalizer.load_state_dict(loaded_dict["obs_norm_state_dict"])
            self.critic_obs_normalizer.load_state_dict(loaded_dict["critic_obs_norm_state_dict"])
        # -- Load optimizer if used
        if load_optimizer:
            self.alg.optimizer.load_state_dict(loaded_dict["optimizer_state_dict"])
        # -- Load current learning iteration
        self.current_learning_iteration = loaded_dict["iter"]
=======
    def load(self, path: str, load_optimizer: bool = True, map_location: str | None = None):
        loaded_dict = torch.load(path, weights_only=False, map_location=map_location)
        # -- Load model
        resumed_training = self.alg.policy.load_state_dict(loaded_dict["model_state_dict"])
        # -- Load RND model if used
        if hasattr(self.alg, "rnd") and self.alg.rnd:
            self.alg.rnd.load_state_dict(loaded_dict["rnd_state_dict"])
        # -- load optimizer if used
        if load_optimizer and resumed_training:
            # -- algorithm optimizer
            self.alg.optimizer.load_state_dict(loaded_dict["optimizer_state_dict"])
            # -- RND optimizer if used
            if hasattr(self.alg, "rnd") and self.alg.rnd:
                self.alg.rnd_optimizer.load_state_dict(loaded_dict["rnd_optimizer_state_dict"])
        # -- load current learning iteration
        if resumed_training:
            self.current_learning_iteration = loaded_dict["iter"]
>>>>>>> cf71aa62
        return loaded_dict["infos"]

    def get_inference_policy(self, device=None):
        self.eval_mode()  # switch to evaluation mode (dropout for example)
        if device is not None:
            self.alg.policy.to(device)
        return self.alg.policy.act_inference

    def train_mode(self):
        # -- PPO
        self.alg.policy.train()
        # -- RND
        if hasattr(self.alg, "rnd") and self.alg.rnd:
            self.alg.rnd.train()

    def eval_mode(self):
        # -- PPO
        self.alg.policy.eval()
        # -- RND
        if hasattr(self.alg, "rnd") and self.alg.rnd:
            self.alg.rnd.eval()

    def add_git_repo_to_log(self, repo_file_path):
        self.git_status_repos.append(repo_file_path)

    """
    Helper functions.
    """

    def _configure_multi_gpu(self):
        """Configure multi-gpu training."""
        # check if distributed training is enabled
        self.gpu_world_size = int(os.getenv("WORLD_SIZE", "1"))
        self.is_distributed = self.gpu_world_size > 1

        # if not distributed training, set local and global rank to 0 and return
        if not self.is_distributed:
            self.gpu_local_rank = 0
            self.gpu_global_rank = 0
            self.multi_gpu_cfg = None
            return

        # get rank and world size
        self.gpu_local_rank = int(os.getenv("LOCAL_RANK", "0"))
        self.gpu_global_rank = int(os.getenv("RANK", "0"))

        # make a configuration dictionary
        self.multi_gpu_cfg = {
            "global_rank": self.gpu_global_rank,  # rank of the main process
            "local_rank": self.gpu_local_rank,  # rank of the current process
            "world_size": self.gpu_world_size,  # total number of processes
        }

        # check if user has device specified for local rank
        if self.device != f"cuda:{self.gpu_local_rank}":
            raise ValueError(
                f"Device '{self.device}' does not match expected device for local rank '{self.gpu_local_rank}'."
            )
        # validate multi-gpu configuration
        if self.gpu_local_rank >= self.gpu_world_size:
            raise ValueError(
                f"Local rank '{self.gpu_local_rank}' is greater than or equal to world size '{self.gpu_world_size}'."
            )
        if self.gpu_global_rank >= self.gpu_world_size:
            raise ValueError(
                f"Global rank '{self.gpu_global_rank}' is greater than or equal to world size '{self.gpu_world_size}'."
            )

        # initialize torch distributed
        torch.distributed.init_process_group(backend="nccl", rank=self.gpu_global_rank, world_size=self.gpu_world_size)
        # set device to the local rank
        torch.cuda.set_device(self.gpu_local_rank)

    def _construct_algorithm(self, obs) -> PPO:
        """Construct the actor-critic algorithm."""
        # resolve RND config
        self.alg_cfg = resolve_rnd_config(self.alg_cfg, obs, self.cfg["obs_groups"], self.env)

        # resolve symmetry config
        self.alg_cfg = resolve_symmetry_config(self.alg_cfg, self.env)

        # resolve deprecated normalization config
        if self.cfg.get("empirical_normalization") is not None:
            warnings.warn(
                "The `empirical_normalization` parameter is deprecated. Please set `actor_obs_normalization` and "
                "`critic_obs_normalization` as part of the `policy` configuration instead.",
                DeprecationWarning,
            )
            if self.policy_cfg.get("actor_obs_normalization") is None:
                self.policy_cfg["actor_obs_normalization"] = self.cfg["empirical_normalization"]
            if self.policy_cfg.get("critic_obs_normalization") is None:
                self.policy_cfg["critic_obs_normalization"] = self.cfg["empirical_normalization"]

        # initialize the actor-critic
        actor_critic_class = eval(self.policy_cfg.pop("class_name"))
        actor_critic: ActorCritic | ActorCriticRecurrent = actor_critic_class(
            obs, self.cfg["obs_groups"], self.env.num_actions, **self.policy_cfg
        ).to(self.device)

        # initialize the algorithm
        alg_class = eval(self.alg_cfg.pop("class_name"))
        alg: PPO = alg_class(actor_critic, device=self.device, **self.alg_cfg, multi_gpu_cfg=self.multi_gpu_cfg)

        # initialize the storage
        alg.init_storage(
            "rl",
            self.env.num_envs,
            self.num_steps_per_env,
            obs,
            [self.env.num_actions],
        )

        return alg

    def _prepare_logging_writer(self):
        """Prepares the logging writers."""
        if self.log_dir is not None and self.writer is None and not self.disable_logs:
            # Launch either Tensorboard or Neptune & Tensorboard summary writer(s), default: Tensorboard.
            self.logger_type = self.cfg.get("logger", "tensorboard")
            self.logger_type = self.logger_type.lower()

            if self.logger_type == "neptune":
                from rsl_rl.utils.neptune_utils import NeptuneSummaryWriter

                self.writer = NeptuneSummaryWriter(log_dir=self.log_dir, flush_secs=10, cfg=self.cfg)
                self.writer.log_config(self.env.cfg, self.cfg, self.alg_cfg, self.policy_cfg)
            elif self.logger_type == "wandb":
                from rsl_rl.utils.wandb_utils import WandbSummaryWriter

                self.writer = WandbSummaryWriter(log_dir=self.log_dir, flush_secs=10, cfg=self.cfg)
                self.writer.log_config(self.env.cfg, self.cfg, self.alg_cfg, self.policy_cfg)
            elif self.logger_type == "tensorboard":
                from torch.utils.tensorboard import SummaryWriter

                self.writer = SummaryWriter(log_dir=self.log_dir, flush_secs=10)
            else:
                raise ValueError("Logger type not found. Please choose 'neptune', 'wandb' or 'tensorboard'.")<|MERGE_RESOLUTION|>--- conflicted
+++ resolved
@@ -28,35 +28,10 @@
         self.policy_cfg = train_cfg["policy"]
         self.device = device
         self.env = env
-<<<<<<< HEAD
-        
-        # resolve dimensions of observations
-        obs, extras = self.env.get_observations()
-        num_obs = obs.shape[1]
-        if "critic" in extras["observations"]:
-            num_critic_obs = extras["observations"]["critic"].shape[1]
-        else:
-            num_critic_obs = num_obs
-        actor_critic_class = eval(self.policy_cfg.pop("class_name"))  # ActorCritic
-        actor_critic: ActorCritic | ActorCriticRecurrent = actor_critic_class(
-            num_obs, num_critic_obs, self.env.num_actions, **self.policy_cfg
-        ).to(self.device)
-        
-        # if using symmetry then pass the environment config object
-        if self.alg_cfg["symmetry_cfg"] is not None:
-            # this is used by the symmetry function for handling different observation terms
-            self.alg_cfg["symmetry_cfg"]["env"] = env
-        
-        # init algorithm
-        alg_class = eval(self.alg_cfg.pop("class_name"))  # PPO
-        self.alg: PPO = alg_class(actor_critic, device=self.device, **self.alg_cfg)
-        
-=======
 
         # check if multi-gpu is enabled
         self._configure_multi_gpu()
 
->>>>>>> cf71aa62
         # store training configuration
         self.num_steps_per_env = self.cfg["num_steps_per_env"]
         self.save_interval = self.cfg["save_interval"]
@@ -85,46 +60,16 @@
 
     def learn(self, num_learning_iterations: int, init_at_random_ep_len: bool = False):  # noqa: C901
         # initialize writer
-<<<<<<< HEAD
-        if self.log_dir is not None and self.writer is None:
-            # Launch either Tensorboard or Neptune & Tensorboard summary writer(s), default: Tensorboard.
-            self.logger_type = self.cfg.get("logger", "tensorboard")
-            self.logger_type = self.logger_type.lower()
-
-            if self.logger_type == "neptune":
-                from rsl_rl.utils.neptune_utils import NeptuneSummaryWriter
-
-                self.writer = NeptuneSummaryWriter(log_dir=self.log_dir, flush_secs=10, cfg=self.cfg)
-                self.writer.log_config(self.env.cfg, self.cfg, self.alg_cfg, self.policy_cfg)
-            elif self.logger_type == "wandb":
-                from rsl_rl.utils.wandb_utils import WandbSummaryWriter
-
-                self.writer = WandbSummaryWriter(log_dir=self.log_dir, flush_secs=10, cfg=self.cfg)
-                self.writer.log_config(self.env.cfg, self.cfg, self.alg_cfg, self.policy_cfg)
-            elif self.logger_type == "tensorboard":
-                self.writer = TensorboardSummaryWriter(log_dir=self.log_dir, flush_secs=10)
-            else:
-                raise ValueError("Logger type not found. Please choose 'neptune', 'wandb' or 'tensorboard'.")
-=======
         self._prepare_logging_writer()
->>>>>>> cf71aa62
 
         # randomize initial episode lengths (for exploration)
         if init_at_random_ep_len:
             self.env.episode_length_buf = torch.randint_like(
                 self.env.episode_length_buf, high=int(self.env.max_episode_length)
             )
-<<<<<<< HEAD
-            
-        # start learning
-        obs, extras = self.env.get_observations()
-        critic_obs = extras["observations"].get("critic", obs)
-        obs, critic_obs = obs.to(self.device), critic_obs.to(self.device)
-=======
 
         # start learning
         obs = self.env.get_observations().to(self.device)
->>>>>>> cf71aa62
         self.train_mode()  # switch to train mode (for dropout for example)
 
         # Book keeping
@@ -154,35 +99,6 @@
             # Rollout
             with torch.inference_mode():
                 for _ in range(self.num_steps_per_env):
-<<<<<<< HEAD
-                    # Sample actions from policy
-                    actions = self.alg.act(obs, critic_obs)
-                    # Step environment
-                    obs, rewards, dones, infos = self.env.step(actions)
-                    # Normalize observations
-                    obs = self.obs_normalizer(obs)
-                    if "critic" in infos["observations"]:
-                        critic_obs = self.critic_obs_normalizer(infos["observations"]["critic"])
-                    else:
-                        critic_obs = obs
-                    # Move to device
-                    obs, critic_obs, rewards, dones = (
-                        obs.to(self.device),
-                        critic_obs.to(self.device),
-                        rewards.to(self.device),
-                        dones.to(self.device),
-                    )
-                    # Process env step and store in buffer
-                    self.alg.process_env_step(rewards, dones, infos)
-
-                    if self.log_dir is not None:
-                        # Book keeping
-                        if "episode" in infos:
-                            ep_infos.append(infos["episode"])
-                        elif "log" in infos:
-                            ep_infos.append(infos["log"])
-                        cur_reward_sum += rewards
-=======
                     # Sample actions
                     actions = self.alg.act(obs)
                     # Step the environment
@@ -207,7 +123,6 @@
                         else:
                             cur_reward_sum += rewards
                         # Update episode length
->>>>>>> cf71aa62
                         cur_episode_length += 1
                         # Clear data for completed episodes
                         # -- common
@@ -227,24 +142,6 @@
                 collection_time = stop - start
                 start = stop
 
-<<<<<<< HEAD
-            # Update policy
-            # Note: we keep arguments here since locals() loads them
-            mean_value_loss, mean_surrogate_loss, mean_entropy, mean_symmetry_loss = self.alg.update()
-            stop = time.time()
-            learn_time = stop - start
-            self.current_learning_iteration = it
-            # Log info
-            if self.log_dir is not None:
-                self.log(locals())
-            # Save model
-            if it % self.save_interval == 0:
-                self.save(os.path.join(self.log_dir, f"model_{it}.pt"))
-            # Clear episode infos
-            ep_infos.clear()
-            # Save code state
-            if it == start_iter:
-=======
                 # compute returns
                 self.alg.compute_returns(obs)
 
@@ -266,7 +163,6 @@
             ep_infos.clear()
             # Save code state
             if it == start_iter and not self.disable_logs:
->>>>>>> cf71aa62
                 # obtain all the diff files
                 git_file_paths = store_code_state(self.log_dir, self.git_status_repos)
                 # if possible store them to wandb
@@ -309,20 +205,6 @@
                     self.writer.add_scalar("Episode/" + key, value, locs["it"])
                     ep_string += f"""{f'Mean episode {key}:':>{pad}} {value:.4f}\n"""
 
-<<<<<<< HEAD
-        # -- Losses
-        self.writer.add_scalar("Loss/value_function", locs["mean_value_loss"], locs["it"])
-        self.writer.add_scalar("Loss/surrogate", locs["mean_surrogate_loss"], locs["it"])
-        self.writer.add_scalar("Loss/entropy", locs["mean_entropy"], locs["it"])
-        self.writer.add_scalar("Loss/learning_rate", self.alg.learning_rate, locs["it"])
-        # -- For symmetry
-        if self.alg.use_symmetry:
-            self.writer.add_scalar("Loss/symmetry", locs["mean_symmetry_loss"], locs["it"])
-        
-        # -- Policy
-        self.writer.add_scalar("Policy/mean_noise_std", mean_std.item(), locs["it"])
-        
-=======
         mean_std = self.alg.policy.action_std.mean()
         fps = int(collection_size / (locs["collection_time"] + locs["learn_time"]))
 
@@ -334,16 +216,10 @@
         # -- Policy
         self.writer.add_scalar("Policy/mean_noise_std", mean_std.item(), locs["it"])
 
->>>>>>> cf71aa62
         # -- Performance
         self.writer.add_scalar("Perf/total_fps", fps, locs["it"])
         self.writer.add_scalar("Perf/collection time", locs["collection_time"], locs["it"])
         self.writer.add_scalar("Perf/learning_time", locs["learn_time"], locs["it"])
-<<<<<<< HEAD
-        
-        # -- Training
-        if len(locs["rewbuffer"]) > 0:
-=======
 
         # -- Training
         if len(locs["rewbuffer"]) > 0:
@@ -352,7 +228,6 @@
                 self.writer.add_scalar("Rnd/mean_extrinsic_reward", statistics.mean(locs["erewbuffer"]), locs["it"])
                 self.writer.add_scalar("Rnd/mean_intrinsic_reward", statistics.mean(locs["irewbuffer"]), locs["it"])
                 self.writer.add_scalar("Rnd/weight", self.alg.rnd.weight, locs["it"])
->>>>>>> cf71aa62
             # everything else
             self.writer.add_scalar("Train/mean_reward", statistics.mean(locs["rewbuffer"]), locs["it"])
             self.writer.add_scalar("Train/mean_episode_length", statistics.mean(locs["lenbuffer"]), locs["it"])
@@ -371,16 +246,6 @@
                 f"""{'Computation:':>{pad}} {fps:.0f} steps/s (collection: {locs[
                     'collection_time']:.3f}s, learning {locs['learn_time']:.3f}s)\n"""
                 f"""{'Mean action noise std:':>{pad}} {mean_std.item():.2f}\n"""
-<<<<<<< HEAD
-                f"""{'Mean reward:':>{pad}} {statistics.mean(locs['rewbuffer']):.2f}\n"""
-            )
-            # -- For symmetry
-            if self.alg.use_symmetry:
-                log_string += f"""{'Symmetry loss:':>{pad}} {locs['mean_symmetry_loss']:.4f}\n"""
-            log_string += f"""{'Mean episode length:':>{pad}} {statistics.mean(locs['lenbuffer']):.2f}\n"""
-            #   f"""{'Mean reward/step:':>{pad}} {locs['mean_reward']:.2f}\n"""
-            #   f"""{'Mean episode length/episode:':>{pad}} {locs['mean_trajectory_length']:.2f}\n""")
-=======
             )
             # -- Losses
             for key, value in locs["loss_dict"].items():
@@ -394,7 +259,6 @@
             log_string += f"""{'Mean reward:':>{pad}} {statistics.mean(locs['rewbuffer']):.2f}\n"""
             # -- episode info
             log_string += f"""{'Mean episode length:':>{pad}} {statistics.mean(locs['lenbuffer']):.2f}\n"""
->>>>>>> cf71aa62
         else:
             log_string = (
                 f"""{'#' * width}\n"""
@@ -403,15 +267,8 @@
                     'collection_time']:.3f}s, learning {locs['learn_time']:.3f}s)\n"""
                 f"""{'Mean action noise std:':>{pad}} {mean_std.item():.2f}\n"""
             )
-<<<<<<< HEAD
-            if self.alg.use_symmetry:
-                log_string += f"""{'Symmetry loss:':>{pad}} {locs['mean_symmetry_loss']:.4f}\n"""
-            #   f"""{'Mean reward/step:':>{pad}} {locs['mean_reward']:.2f}\n"""
-            #   f"""{'Mean episode length/episode:':>{pad}} {locs['mean_trajectory_length']:.2f}\n""")
-=======
             for key, value in locs["loss_dict"].items():
                 log_string += f"""{f'{key}:':>{pad}} {value:.4f}\n"""
->>>>>>> cf71aa62
 
         log_string += ep_string
         log_string += (
@@ -429,51 +286,24 @@
         )
         print(log_string)
 
-<<<<<<< HEAD
-    def save(self, path, infos=None):
-        # -- Save PPO model
-=======
     def save(self, path: str, infos=None):
         # -- Save model
->>>>>>> cf71aa62
         saved_dict = {
             "model_state_dict": self.alg.policy.state_dict(),
             "optimizer_state_dict": self.alg.optimizer.state_dict(),
             "iter": self.current_learning_iteration,
             "infos": infos,
         }
-<<<<<<< HEAD
-        # -- Save observation normalizer if used
-        if self.empirical_normalization:
-            saved_dict["obs_norm_state_dict"] = self.obs_normalizer.state_dict()
-            saved_dict["critic_obs_norm_state_dict"] = self.critic_obs_normalizer.state_dict()
-=======
         # -- Save RND model if used
         if hasattr(self.alg, "rnd") and self.alg.rnd:
             saved_dict["rnd_state_dict"] = self.alg.rnd.state_dict()
             saved_dict["rnd_optimizer_state_dict"] = self.alg.rnd_optimizer.state_dict()
->>>>>>> cf71aa62
         torch.save(saved_dict, path)
 
         # upload model to external logging service
         if self.logger_type in ["neptune", "wandb"] and not self.disable_logs:
             self.writer.save_model(path, self.current_learning_iteration)
 
-<<<<<<< HEAD
-    def load(self, path, load_optimizer=True):
-        loaded_dict = torch.load(path)
-        # -- Load PPO model
-        self.alg.actor_critic.load_state_dict(loaded_dict["model_state_dict"])
-        # -- Load observation normalizer if used
-        if self.empirical_normalization:
-            self.obs_normalizer.load_state_dict(loaded_dict["obs_norm_state_dict"])
-            self.critic_obs_normalizer.load_state_dict(loaded_dict["critic_obs_norm_state_dict"])
-        # -- Load optimizer if used
-        if load_optimizer:
-            self.alg.optimizer.load_state_dict(loaded_dict["optimizer_state_dict"])
-        # -- Load current learning iteration
-        self.current_learning_iteration = loaded_dict["iter"]
-=======
     def load(self, path: str, load_optimizer: bool = True, map_location: str | None = None):
         loaded_dict = torch.load(path, weights_only=False, map_location=map_location)
         # -- Load model
@@ -491,7 +321,6 @@
         # -- load current learning iteration
         if resumed_training:
             self.current_learning_iteration = loaded_dict["iter"]
->>>>>>> cf71aa62
         return loaded_dict["infos"]
 
     def get_inference_policy(self, device=None):
