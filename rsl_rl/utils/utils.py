--- conflicted
+++ resolved
@@ -10,33 +10,9 @@
 import os
 import pathlib
 import torch
-<<<<<<< HEAD
-from typing import Callable
-
-def resolve_nn_activation(act_name: str) -> torch.nn.Module:
-    if act_name == "elu":
-        return torch.nn.ELU()
-    elif act_name == "selu":
-        return torch.nn.SELU()
-    elif act_name == "relu":
-        return torch.nn.ReLU()
-    elif act_name == "crelu":
-        return torch.nn.CELU()
-    elif act_name == "lrelu":
-        return torch.nn.LeakyReLU()
-    elif act_name == "tanh":
-        return torch.nn.Tanh()
-    elif act_name == "sigmoid":
-        return torch.nn.Sigmoid()
-    elif act_name == "identity":
-        return torch.nn.Identity()
-    else:
-        raise ValueError(f"Invalid activation function '{act_name}'.")
-=======
 import warnings
 from tensordict import TensorDict
 from typing import Callable
->>>>>>> cf71aa62
 
 
 def resolve_nn_activation(act_name: str) -> torch.nn.Module:
@@ -192,35 +168,20 @@
         file_paths.append(diff_file_name)
     return file_paths
 
-<<<<<<< HEAD
+
 def string_to_callable(name: str) -> Callable:
     """Resolves the module and function names to return the function.
-    Args:
-        name (str): The function name. The format should be 'module:attribute_name'.
-        
-=======
-
-def string_to_callable(name: str) -> Callable:
-    """Resolves the module and function names to return the function.
 
     Args:
         name: The function name. The format should be 'module:attribute_name'.
 
->>>>>>> cf71aa62
     Raises:
         ValueError: When the resolved attribute is not a function.
         ValueError: When unable to resolve the attribute.
 
     Returns:
-<<<<<<< HEAD
-        Callable: The function loaded from the module.
-
-    """
-    
-=======
         The function loaded from the module.
     """
->>>>>>> cf71aa62
     try:
         mod_name, attr_name = name.split(":")
         mod = importlib.import_module(mod_name)
@@ -235,9 +196,6 @@
             "We could not interpret the entry as a callable object. The format of input should be"
             f" 'module:attribute_name'\nWhile processing input '{name}', received the error:\n {e}."
         )
-<<<<<<< HEAD
-        raise ValueError(msg)
-=======
         raise ValueError(msg)
 
 
@@ -343,5 +301,4 @@
         print("\t", set_name, ": ", groups)
     print("-" * 80)
 
-    return obs_groups
->>>>>>> cf71aa62
+    return obs_groups