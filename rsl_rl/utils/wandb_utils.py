# Copyright (c) 2021-2025, ETH Zurich and NVIDIA CORPORATION
# All rights reserved.
#
# SPDX-License-Identifier: BSD-3-Clause

from __future__ import annotations

import os
from dataclasses import asdict
from torch.utils.tensorboard import SummaryWriter

try:
    import wandb
except ModuleNotFoundError:
    raise ModuleNotFoundError("Wandb is required to log to Weights and Biases.")


class WandbSummaryWriter(SummaryWriter):
    """Summary writer for Weights and Biases."""

    def __init__(self, log_dir: str, flush_secs: int, cfg):
        super().__init__(log_dir, flush_secs)

        # Get the run name
        run_name = os.path.split(log_dir)[-1]

        try:
            project = cfg["wandb_project"]
        except KeyError:
            raise KeyError("Please specify wandb_project in the runner config, e.g. legged_gym.")

        try:
            entity = os.environ["WANDB_USERNAME"]
        except KeyError:
            entity = None

        # Initialize wandb
        wandb.init(project=project, entity=entity, name=run_name)

<<<<<<< HEAD
        if cfg["wandb_run_name"] is not None:
            wandb.run.name = cfg["wandb_run_name"]
        else:
            # Change generated name to project-number format
            wandb.run.name = project + wandb.run.name.split("-")[-1]
=======
        # Add log directory to wandb
        wandb.config.update({"log_dir": log_dir})
>>>>>>> cf71aa62

        self.name_map = {
            "Train/mean_reward/time": "Train/mean_reward_time",
            "Train/mean_episode_length/time": "Train/mean_episode_length_time",
        }

    def store_config(self, env_cfg, runner_cfg, alg_cfg, policy_cfg):
        wandb.config.update({"runner_cfg": runner_cfg})
        wandb.config.update({"policy_cfg": policy_cfg})
        wandb.config.update({"alg_cfg": alg_cfg})
        try:
            wandb.config.update({"env_cfg": env_cfg.to_dict()})
        except Exception:
            wandb.config.update({"env_cfg": asdict(env_cfg)})

    def add_scalar(self, tag, scalar_value, global_step=None, walltime=None, new_style=False):
        super().add_scalar(
            tag,
            scalar_value,
            global_step=global_step,
            walltime=walltime,
            new_style=new_style,
        )
        wandb.log({self._map_path(tag): scalar_value}, step=global_step)

    def stop(self):
        wandb.finish()

    def log_config(self, env_cfg, runner_cfg, alg_cfg, policy_cfg):
        self.store_config(env_cfg, runner_cfg, alg_cfg, policy_cfg)

    def save_model(self, model_path, iter):
        wandb.save(model_path, base_path=os.path.dirname(model_path))

    def save_file(self, path, iter=None):
        wandb.save(path, base_path=os.path.dirname(path))

    """
    Private methods.
    """

    def _map_path(self, path):
        if path in self.name_map:
            return self.name_map[path]
        else:
            return path<|MERGE_RESOLUTION|>--- conflicted
+++ resolved
@@ -37,16 +37,8 @@
         # Initialize wandb
         wandb.init(project=project, entity=entity, name=run_name)
 
-<<<<<<< HEAD
-        if cfg["wandb_run_name"] is not None:
-            wandb.run.name = cfg["wandb_run_name"]
-        else:
-            # Change generated name to project-number format
-            wandb.run.name = project + wandb.run.name.split("-")[-1]
-=======
         # Add log directory to wandb
         wandb.config.update({"log_dir": log_dir})
->>>>>>> cf71aa62
 
         self.name_map = {
             "Train/mean_reward/time": "Train/mean_reward_time",
